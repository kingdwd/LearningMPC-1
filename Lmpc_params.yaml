--- conflicted
+++ resolved
@@ -29,15 +29,8 @@
 height_cg: 0.074 # m (roughly measured to be 3.25 in)
 l_cg2rear: 0.17145 # m (decently measured to be 6.75 in)
 l_cg2front: 0.15875 # m (decently measured to be 6.25 in)
-<<<<<<< HEAD
+
 C_S_front: 4.718 #.79 # 1/rad ? (estimated weight/4)
 C_S_rear: 5.4562 #.79 # 1/rad ? (estimated weight/4)
 mass: 3.47 # kg (measured on car 'lidart')
 moment_inertia: .04712 # kg m^2 (estimated as a rectangle with width and height of car and evenly distributed mass, then shifted to account for center of mass location)
-=======
-C_S_front: 2.3 #.79 # 1/rad ? (estimated weight/4)
-C_S_rear: 2.3 #.79 # 1/rad ? (estimated weight/4)
-mass: 3.17 # kg (measured on car 'lidart')
-moment_inertia: .0398378 # kg m^2 (estimated as a rectangle with width and height of car and evenly distributed mass, then shifted to account for center of mass location)
-random: 1.0
->>>>>>> d4bebea7
